--- conflicted
+++ resolved
@@ -25,12 +25,7 @@
         model = User
         # fields = '__all__'
         # fields = ['username', 'first_name', 'last_name', 'email', 'password', 'groups', 'user_permissions', 'is_staff', 'is_active', 'is_superuser', 'last_login', 'last_login', 'date_joined']
-<<<<<<< HEAD
-        fields = ["username", "password"]
-
-=======
         fields = ['id', 'username', 'password']
->>>>>>> 74284b43
     # def validate(self, attrs):
     #     email_exists = User.objects.filter(email=attrs['email']).exists()
     #     if email_exists:

from pathlib import Path
from typing import Any
import uuid
import shutil
import tempfile

from celery.result import AsyncResult

# from django.shortcuts import render
from rest_framework.response import Response
from rest_framework.decorators import action, api_view
from rest_framework import status, permissions, viewsets
from rest_framework.exceptions import ValidationError
from rest_framework.authtoken.models import Token
from rest_framework.authentication import TokenAuthentication
from rest_framework.permissions import IsAuthenticated, AllowAny
from rest_framework.filters import SearchFilter
from rest_framework.pagination import PageNumberPagination
from django_filters import rest_framework as filters


from django.core.files.uploadhandler import TemporaryFileUploadHandler
from django_filters.rest_framework import DjangoFilterBackend
from django.contrib.auth.models import User
from django.shortcuts import get_object_or_404
from django.db.models import Q, Func, IntegerField, DateTimeField
from django.conf import settings
from django.http import JsonResponse
from django.core.paginator import Paginator

from backend.models import (
    Agent,
    Protocol,
    Endpoint,
    Credential,
    File,
    Log,
    Message
)
from django_celery_results.models import TaskResult
from backend.serializers import (
    UserSerializer,
    AgentSerializer,
    BundleSerializer,
    ProtocolSerializer,
    EndpointSerializer,
    CredentialSerializer,
    FileSerializer,
    LogSerializer,
    TestSerializer,
    TaskResultSerializer,
    CommandSchemaSerializer,
    AgentSchemaSerializer,
    CommandSerializer,
    MessageSerializer,
    ExecuteCommandSerializer
)
from backend.packages import install_agent
from backend.preprocessor import preprocess_dict, preprocess_list
import backend.statistics as stats
import backend.tasks as tasks

import jsonschema
import humanize

class DashboardViewSet(viewsets.ViewSet):
    # @action(detail=False, methods=['get'])
    
    # Bit of an abuse of semantics, but whatever
    def list(self, request):
        """
        Get all dashboard-related statistics.
        """
        
        # Note that the message length excludes header data.
        # XXX: Also, note that this is strictly Postgres-only. This moves us away 
        # from SQLite use entirely.
        all_msgs = Message.objects.annotate(msg_length=Func('payload', function='pg_column_size', output_field=IntegerField()))
        
        outgoing_msgs = all_msgs.filter(Q(source=None) | Q(source=uuid.UUID(int=0))).all()
        incoming_msgs = all_msgs.filter(~(Q(source=None) | Q(source=uuid.UUID(int=0)))).all()
        
        outgoing_vol = sum([msg.msg_length for msg in outgoing_msgs])
        incoming_vol = sum([msg.msg_length for msg in incoming_msgs])
        
        return Response(
            {
                "installed_agents": Agent.objects.count(),
                "registered_endpoints": Endpoint.objects.count(),
                "messages_sent": outgoing_msgs.count(),
                "messages_fetched": incoming_msgs.count(),
                "outgoing_volume": humanize.naturalsize(outgoing_vol),
                "incoming_volume": humanize.naturalsize(incoming_vol),
                "total_tasks": TaskResult.objects.count(),
                "ongoing_tasks": TaskResult.objects.filter(status="PENDING").count(),
                "successful_tasks": TaskResult.objects.filter(status="SUCCESS").count(),
                "failed_tasks": TaskResult.objects.filter(status="FAILURE").count(),
            }
        )

class TaskResultViewSet(viewsets.ReadOnlyModelViewSet):
    queryset = TaskResult.objects.all()
    serializer_class = TaskResultSerializer
    filter_backends = [DjangoFilterBackend]
    # allows ?status=PENDING to determine running tasks
    filterset_fields = ["status"] 
    
    @action(detail=True, methods=['get'])
    def get_task_metadata(self, request, pk=None):
        task: TaskResult = self.get_object()
        initiating_user: User = task.task_creator
        
        # This is always set, but it might not be accurate
        finish_time: str = task.date_done.isoformat()
        
        if task.status == "PENDING":
            finish_time = "(in progress)"
        
        # All tasks are currently on demand, and we don't have the information
        # to generate a source just yet.
        return Response(
            {
                "source": "unknown",
                "initiating_user": initiating_user.username,
                "type": "on demand",
                "start_time": task.date_created,
                "finish_time": finish_time
            }
        )
    
    @action(detail=False, methods=['get'])
    def get_task_stats(self, request):
        """
        Get the number of messages sent by both the agent and the server, 
        separately, for each hour in the last 24 hours.
        """
        return Response(stats.get_task_stats())
    
class MessageViewSet(viewsets.ReadOnlyModelViewSet):
    queryset = Message.objects.all()
    serializer_class = MessageSerializer
    filter_backends = [DjangoFilterBackend]
    # filterset_fields = [
    #     "id",
    #     "name",
    # ]
    @action(detail=False, methods=['get'])
    def get_global_recent_stats(self, request):
        """
        Get the number of messages sent by both the agent and the server, 
        combined, for each hour in the last 24 hours.
        """
        res = stats.get_recent_global_message_stats()
        # Select just the message_id column, which amounts to the combined 
        # agent/server communications.
        return Response(list(res.message_id))

    @action(detail=False, methods=['get'])
    def get_split_recent_stats(self, request):
        """
        Get the number of messages sent by both the agent and the server, 
        separately, for each hour in the last 24 hours.
        """
        res = stats.get_recent_global_message_stats()
        # "source" refers to the number of communications sent by the agent in 
        # each hour. "destination" refers to the same, but for the server.
        return Response(
            {
                "sent_by_agent":list(res.source),
                "sent_by_server":list(res.destination)
            }
        )
    
    @action(detail=False, methods=['get'])
    def get_endpoint_stats(self, request):
        """
        Get the number of messages sent by each endpoint *ever*. No filtering
        is applied.
        """
        return Response(stats.get_endpoint_communication_stats())

class TestViewSet(viewsets.ViewSet):
    serializer_class = TestSerializer

    # POST
    def create(self, request, format=None):
        res = tasks.test_connection.delay()
        result = res.get()

        return Response({"task_id": res.id, "data": result})

    
class UserViewSet(viewsets.ViewSet):
    queryset = User.objects.all()
    serializer_class = UserSerializer
    
    @action(detail=False, methods=['post'], permission_classes=[AllowAny]) # detail is false bc we're posting with no pk
    def sign_up(self, request):
        data = request.data
        serializer = self.serializer_class(data=data)
        if serializer.is_valid():
            account = serializer.save()
            token = Token.objects.create(user=account).key # might also be create instead of get
            response = {
                "message": "User created",
                "token": token,
                "data": serializer.data
            }
            return Response(data=response, status=status.HTTP_201_CREATED)
        return Response(data=serializer.errors, status=status.HTTP_400_BAD_REQUEST)
    
    @action(detail=False, methods=['post'], permission_classes=[AllowAny])
    def login(self, request):
        data = request.data
        account = get_object_or_404(User, username=data['username'])
        if not account.check_password(data['password']):
            return Response("missing user", status=status.HTTP_404_NOT_FOUND)
        token, created = Token.objects.get_or_create(user=account)
        serializer = self.serializer_class(account)
        response = {
                "message": "successfully logged in",
                "token": token.key,
                "data": serializer.data
            }
        return Response(data=response, status=status.HTTP_200_OK)


# Agents
class AgentViewSet(viewsets.ModelViewSet):
    queryset = Agent.objects.all()
    serializer_class = AgentSerializer
    filter_backends = [DjangoFilterBackend]
    filterset_fields = ["id", "name"]
    
    @action(detail=True, methods=['get'])
    def get_metadata(self, request, pk=None):
        agent: Agent = self.get_object()
        
        # Expects exactly one agent.
        serializer = AgentSchemaSerializer(data=request.data)
        
        if not serializer.is_valid():
            return Response(serializer.errors)
        
        # Pass the agent config schema through the preprocessor
        metadata = agent.get_agent_metadata()
        
        # Attach the protocol metadata as another key
        metadata['protocol_config'] = agent.get_protocol_metadata()
        
        # Return preprocessed dictionary
        return Response(preprocess_dict(metadata))

    @action(detail=True, methods=['get'])
    def get_command_metadata(self, request, pk=None):
        """
        Return all command metadata *without preprocessing*.
        
        This does not support the filtering that the endpoint version of this
        API endpoint does, since this is intended to be used purely for displaying
        the available commands of an agent to a user. It is not intended
        to be used in generating forms.
        """
        agent: Agent = self.get_object()
        return Response(agent.get_command_metadata())

    @action(detail=False, methods=['get'])
    def get_endpoint_share(self, request):
        """
        Get the number of endpoints currently associated with each agent.
        """
        data = stats.get_agent_stats()
        
        # The lists will directly correspond, see
        # https://stackoverflow.com/questions/835092/python-dictionary-are-keys-and-values-always-the-same-order
        return Response(
            {
                "labels": list(data.keys()),
                "values": list(data.values())
            }
        )

class InstallAgentViewSet(viewsets.ViewSet):
    serializer_class = BundleSerializer

    # See https://www.reddit.com/r/django/comments/soebxo/rest_frameworks_filefield_how_can_i_force_using/
    # This forces all uploaded files to always manifest as an actual file on
    # the filesystem, rather than loading the file as something in memory.
    # The package manager only accepts real files, so this guarantees everything
    # ends up on the filesystem.
    def initialize_request(self, request, *args, **kwargs):
        request = super().initialize_request(request, *args, **kwargs)
        request.upload_handlers = [TemporaryFileUploadHandler(request=request)]
        return request

    # POST
    def create(self, request, format=None):
        data = request.data
        serializer = BundleSerializer(data=data)

        if not serializer.is_valid():
            return Response(serializer.errors)
        
        temp_path = Path(data['bundle_path'].temporary_file_path())
        
        # Copy the file to somewhere where it won't get instantly obliterated after
        # this request finishes (which is really quickly)
        bundle_dir = (Path(settings.MEDIA_ROOT) / "install_agent_uploads").resolve()
        bundle_dir.mkdir(exist_ok=True, parents=True)
        bundle_target = bundle_dir / temp_path.name
        shutil.copy2(temp_path, bundle_target)
    
        result = tasks.install_agent.delay(str(bundle_target), request.user.id)

<<<<<<< HEAD
        return Response({"task_id": result.id})


@api_view(["GET"])
def agents(request):
    agents = Agent.objects.all()
    serializer = AgentSerializer(
        agents, many=True
    )  # setting to true means to serialize multiple items. False is just one item
    return Response(serializer.data)


@api_view(["POST"])
def addAgent(request):
    serializer = AgentSerializer(data=request.data)
    if serializer.is_valid():
        serializer.save()
    return Response(serializer.data)

=======
        try:
            agent_obj = install_agent(Path(data["bundle_path"].temporary_file_path()))
        except Exception as e:
            raise ValidationError({"bundle_path": str(e)})
            # return Response(data={'error': str(e)}, status=status.HTTP_400_BAD_REQUEST)

        serializer = AgentSerializer(agent_obj)
        return Response(serializer.data)
    
>>>>>>> cdbeda94

# Credentials
class CredentialViewSet(viewsets.ModelViewSet):
    queryset = Credential.objects.all()
    serializer_class = CredentialSerializer


# Protocols
class ProtocolViewSet(viewsets.ModelViewSet):
    queryset = Protocol.objects.all()
    serializer_class = ProtocolSerializer
    filter_backends = [DjangoFilterBackend]
    filterset_fields = [
        "id",
        "name",
    ]

def start_command(endpoint: Endpoint, validated_data: dict[str, Any], user_id: int) -> AsyncResult:
        """
        Execute a command against an endpoint.
        
        `validated_data` is simply a dictionary with the following format:
        
        ```python
        {
            "cmd_name": str,
            "cmd_args": dict[str, Any]
        }
        ```
        """
        
        cmd_name = validated_data['cmd_name']
        cmd_args = validated_data['cmd_args']
        
        # Retrieve the JSON schema for this command, do not preprocess. Fail
        # if the command isn't found.
        command_metadata = endpoint.agent.get_command_metadata()
        commands = {cmd['name']: cmd for cmd in command_metadata}
        if cmd_name not in commands:
            raise ValidationError({"cmd_name": "Command is not valid for this endpoint!"})
        
        # Validate the incoming cmd_args against this schema
        #
        # Note that we can't use a serializer with a pre-defined schema, as with
        # https://pypi.org/project/drf-jsonschema/, since the schema is defined
        # at runtime. There are a few ways to get around this, but the stock
        # jsonschema is fine. 
        #
        # Additionally, note that jsonschema supports the anyOf syntax that is
        # normally removed by the preprocessor. We pass the raw Pydantic output
        # to jsonschema, since this does exactly what we want - validation
        # against the original. The absence of a non-required key is fine, since
        # when it reaches the agent, it should be assumed None. In our case, this
        # is guaranteed by Pydantic's model validation. Not necessarily true
        # for other libraries in other languages, but that's outside our scope.
        command_schema = commands[cmd_name]['argument_schema']
        validator = jsonschema.Draft202012Validator(command_schema)
        
        # Construct a validation error specifying failing fields that are
        # *close enough* to DRF's native format. When no 
        if not validator.is_valid(cmd_args):
            errors = {
                'global': [] # When tied to the overall schema
            }
            for error in validator.iter_errors(cmd_args):
                if not error.relative_path:
                    errors['global'].append(error.message)
                else:
                    errors[error.relative_path[-1]] = error.message
            raise ValidationError(errors)
        
        # If the command arguments pass, invoke the command execution task.
        # This also invokes a separate "receive message" subtask, which is started
        # at the end of the task and runs asynchronously. The user attribution
        # for the task is the same as the original command execution task.
        result = tasks.execute_command.delay(validated_data, str(endpoint.id), user_id)
        return result

# Endpoints
class EndpointViewSet(viewsets.ModelViewSet):
    queryset = Endpoint.objects.all()
    serializer_class = EndpointSerializer
    filter_backends = [DjangoFilterBackend]
    # filterset_fields = ['id', 'name', 'hostname', 'address', 'is_virtual', 'agent', 'protocols', 'encryption_key', 'hmac_key', 'connections']

    # The user can decide on the following fields. The ID is up to the agent to
    # generate.
    filterset_fields = [
        "name",
        "hostname",
        "address",
        "is_virtual",
        "agent",
        "connections",
    ]

    def create(self, request, *args, **kwargs):
        # This is overriden to change how the serializer returns. By spinning
        # up an asynchronous task, we can no longer bind the response to the
        # Endpoint result, since that would cause the request to return after a
        # *really* long time. Also, it might not even work, so it's better to just
        # return the task ID and return immediately.

        serializer = self.serializer_class(data=request.data)
        if not serializer.is_valid():
            return Response(serializer.errors)

        if serializer.data["is_virtual"]:
            raise ValidationError(
                {"is_virtual": "Virtual endpoints are not yet supported!"}
            )

        if not serializer.data["agent"]:
            raise ValidationError(
                {"agent": "An agent is required for non-virtual endpoints!"}
            )

        result = tasks.generate_payload.delay(serializer.data, request.user.id)

        # When implemented on the frontend, this should be used to redirect the
        # user to the task page.
        return Response({"task_id": result.id})

        # Synchronous version, used originally for debugging
        # tmp = tasks.generate_payload(serializer.data, request.user.id)
        # serializer_tmp = self.serializer_class(tmp)
        # return Response(serializer_tmp.data)

    # really, this should be a GET request, but i think the interface is "cleaner"
    @action(detail=True, methods=['get', 'post'])
    def get_command_metadata(self, request, pk=None):
        # Note that we expect an endpoint, not an agent, even though the response
        # would be the same across two endpoints of the same agent. This is to
        # emphasize that it should not be possible to get fine-grained, 
        # preprocessed metadata without a specific endpoint in mind.
        endpoint: Endpoint = self.get_object()
        
        # Verify the endpoint and command are valid...
        serializer = CommandSchemaSerializer(data=request.data)
        
        if not serializer.is_valid():
            return Response(serializer.errors)
        
        metadata = preprocess_list(endpoint.agent.get_command_metadata())
        commands = {cmd['name']: cmd for cmd in metadata}
        
        # If no command was specialized, return the full list of commands,
        # preprocessed
        if 'command' not in serializer.data:
            return Response(metadata)
        
        # If a command was specified, but it doesn't exist for this endpoint
        # (i.e. it doesn't exist for this agent), then raise an error
        command = serializer.data['command']
        if command not in commands:
            raise ValidationError({"command": "Command is not valid for this endpoint!"})
    
        # Return the selected command, preprocessed
        return Response(commands[command])

    @action(detail=True, methods=['post'])
    def execute_command(self, request, pk=None):
        serializer = CommandSerializer(data=request.data)
        endpoint: Endpoint = self.get_object()
        
        if not serializer.is_valid():
            return Response(serializer.errors)
        
        try:
            result = start_command(endpoint, serializer.data, request.user.id)
        except Exception as e:
            return Response({"error": str(e)})

        # Return the task ID, which is intended to be used by the frontend
        # to bring the user to the relevant TaskResult detail page.
        return Response({"task_id": result.id})
    
    # This isn't idempotent. But on one hand, we're just getting data; on the other
    # hand, this violates what it means for something to be a GET endpoint, since
    # caching is NOT valid and this has side effects.
    @action(detail=True, methods=['get'])
    def get_messages(self, request, pk=None):
        """
        Start a task to get all new messages from an endpoint.
        """
        endpoint: Endpoint = self.get_object()
        result = tasks.receive_messages.delay(str(endpoint.id), request.user.id, None)
        return Response({"task_id": result.id})
        

class ExecuteCommandViewSet(viewsets.ViewSet):
    """
    Top-level access to command execution, primarily for debug so that we
    don't have to manually make POST requests since the form doesn't
    appear on the /endpoints/<id>/execute_command route
    """
    serializer_class = ExecuteCommandSerializer

    # POST
    def create(self, request, format=None):
        data = request.data
        serializer = ExecuteCommandSerializer(data=data)

        if not serializer.is_valid():
            return Response(serializer.errors)

        try:
            endpoint = Endpoint.objects.get(id=serializer.data["endpoint"])
            result = start_command(endpoint, serializer.data["cmd_data"], request.user.id)
        except Exception as e:
            return Response({"error": str(e)})

        return Response({"task_id": result.id})


# Files
class FileViewSet(viewsets.ModelViewSet):
    queryset = File.objects.all()
    serializer_class = FileSerializer
    filter_backends = [DjangoFilterBackend]
    filterset_fields = [
        "file_id",
        "task",
    ]


# Logs
def int_or(str, default):
    try: 
        ret = int(str)
    except ValueError:
        ret = default
    return ret
    
class LogPagination(PageNumberPagination):
    page_size = 100
    page_size_query_param = 'limit'

class LogViewSet(viewsets.ModelViewSet):
    queryset = Log.objects.all().order_by('id')
    serializer_class = LogSerializer
    filter_backends = [DjangoFilterBackend, SearchFilter]
    pagination_class = LogPagination
    filterset_fields = {
        'id': ['exact'],
        "category": ['exact'],
        "level": ['exact'],
        "source": ['exact'],
        "user": ['exact'],
        "task": ['exact'],
        "data": ['exact'],
        "timestamp": ['exact', 'gte', 'lte'],
    }
    # filter_class = LogFilter
    # ?search= will return on data only
    search_fields = ['data']
<|MERGE_RESOLUTION|>--- conflicted
+++ resolved
@@ -1,601 +1,589 @@
-from pathlib import Path
-from typing import Any
-import uuid
-import shutil
-import tempfile
-
-from celery.result import AsyncResult
-
-# from django.shortcuts import render
-from rest_framework.response import Response
-from rest_framework.decorators import action, api_view
-from rest_framework import status, permissions, viewsets
-from rest_framework.exceptions import ValidationError
-from rest_framework.authtoken.models import Token
-from rest_framework.authentication import TokenAuthentication
-from rest_framework.permissions import IsAuthenticated, AllowAny
-from rest_framework.filters import SearchFilter
-from rest_framework.pagination import PageNumberPagination
-from django_filters import rest_framework as filters
-
-
-from django.core.files.uploadhandler import TemporaryFileUploadHandler
-from django_filters.rest_framework import DjangoFilterBackend
-from django.contrib.auth.models import User
-from django.shortcuts import get_object_or_404
-from django.db.models import Q, Func, IntegerField, DateTimeField
-from django.conf import settings
-from django.http import JsonResponse
-from django.core.paginator import Paginator
-
-from backend.models import (
-    Agent,
-    Protocol,
-    Endpoint,
-    Credential,
-    File,
-    Log,
-    Message
-)
-from django_celery_results.models import TaskResult
-from backend.serializers import (
-    UserSerializer,
-    AgentSerializer,
-    BundleSerializer,
-    ProtocolSerializer,
-    EndpointSerializer,
-    CredentialSerializer,
-    FileSerializer,
-    LogSerializer,
-    TestSerializer,
-    TaskResultSerializer,
-    CommandSchemaSerializer,
-    AgentSchemaSerializer,
-    CommandSerializer,
-    MessageSerializer,
-    ExecuteCommandSerializer
-)
-from backend.packages import install_agent
-from backend.preprocessor import preprocess_dict, preprocess_list
-import backend.statistics as stats
-import backend.tasks as tasks
-
-import jsonschema
-import humanize
-
-class DashboardViewSet(viewsets.ViewSet):
-    # @action(detail=False, methods=['get'])
-    
-    # Bit of an abuse of semantics, but whatever
-    def list(self, request):
-        """
-        Get all dashboard-related statistics.
-        """
-        
-        # Note that the message length excludes header data.
-        # XXX: Also, note that this is strictly Postgres-only. This moves us away 
-        # from SQLite use entirely.
-        all_msgs = Message.objects.annotate(msg_length=Func('payload', function='pg_column_size', output_field=IntegerField()))
-        
-        outgoing_msgs = all_msgs.filter(Q(source=None) | Q(source=uuid.UUID(int=0))).all()
-        incoming_msgs = all_msgs.filter(~(Q(source=None) | Q(source=uuid.UUID(int=0)))).all()
-        
-        outgoing_vol = sum([msg.msg_length for msg in outgoing_msgs])
-        incoming_vol = sum([msg.msg_length for msg in incoming_msgs])
-        
-        return Response(
-            {
-                "installed_agents": Agent.objects.count(),
-                "registered_endpoints": Endpoint.objects.count(),
-                "messages_sent": outgoing_msgs.count(),
-                "messages_fetched": incoming_msgs.count(),
-                "outgoing_volume": humanize.naturalsize(outgoing_vol),
-                "incoming_volume": humanize.naturalsize(incoming_vol),
-                "total_tasks": TaskResult.objects.count(),
-                "ongoing_tasks": TaskResult.objects.filter(status="PENDING").count(),
-                "successful_tasks": TaskResult.objects.filter(status="SUCCESS").count(),
-                "failed_tasks": TaskResult.objects.filter(status="FAILURE").count(),
-            }
-        )
-
-class TaskResultViewSet(viewsets.ReadOnlyModelViewSet):
-    queryset = TaskResult.objects.all()
-    serializer_class = TaskResultSerializer
-    filter_backends = [DjangoFilterBackend]
-    # allows ?status=PENDING to determine running tasks
-    filterset_fields = ["status"] 
-    
-    @action(detail=True, methods=['get'])
-    def get_task_metadata(self, request, pk=None):
-        task: TaskResult = self.get_object()
-        initiating_user: User = task.task_creator
-        
-        # This is always set, but it might not be accurate
-        finish_time: str = task.date_done.isoformat()
-        
-        if task.status == "PENDING":
-            finish_time = "(in progress)"
-        
-        # All tasks are currently on demand, and we don't have the information
-        # to generate a source just yet.
-        return Response(
-            {
-                "source": "unknown",
-                "initiating_user": initiating_user.username,
-                "type": "on demand",
-                "start_time": task.date_created,
-                "finish_time": finish_time
-            }
-        )
-    
-    @action(detail=False, methods=['get'])
-    def get_task_stats(self, request):
-        """
-        Get the number of messages sent by both the agent and the server, 
-        separately, for each hour in the last 24 hours.
-        """
-        return Response(stats.get_task_stats())
-    
-class MessageViewSet(viewsets.ReadOnlyModelViewSet):
-    queryset = Message.objects.all()
-    serializer_class = MessageSerializer
-    filter_backends = [DjangoFilterBackend]
-    # filterset_fields = [
-    #     "id",
-    #     "name",
-    # ]
-    @action(detail=False, methods=['get'])
-    def get_global_recent_stats(self, request):
-        """
-        Get the number of messages sent by both the agent and the server, 
-        combined, for each hour in the last 24 hours.
-        """
-        res = stats.get_recent_global_message_stats()
-        # Select just the message_id column, which amounts to the combined 
-        # agent/server communications.
-        return Response(list(res.message_id))
-
-    @action(detail=False, methods=['get'])
-    def get_split_recent_stats(self, request):
-        """
-        Get the number of messages sent by both the agent and the server, 
-        separately, for each hour in the last 24 hours.
-        """
-        res = stats.get_recent_global_message_stats()
-        # "source" refers to the number of communications sent by the agent in 
-        # each hour. "destination" refers to the same, but for the server.
-        return Response(
-            {
-                "sent_by_agent":list(res.source),
-                "sent_by_server":list(res.destination)
-            }
-        )
-    
-    @action(detail=False, methods=['get'])
-    def get_endpoint_stats(self, request):
-        """
-        Get the number of messages sent by each endpoint *ever*. No filtering
-        is applied.
-        """
-        return Response(stats.get_endpoint_communication_stats())
-
-class TestViewSet(viewsets.ViewSet):
-    serializer_class = TestSerializer
-
-    # POST
-    def create(self, request, format=None):
-        res = tasks.test_connection.delay()
-        result = res.get()
-
-        return Response({"task_id": res.id, "data": result})
-
-    
-class UserViewSet(viewsets.ViewSet):
-    queryset = User.objects.all()
-    serializer_class = UserSerializer
-    
-    @action(detail=False, methods=['post'], permission_classes=[AllowAny]) # detail is false bc we're posting with no pk
-    def sign_up(self, request):
-        data = request.data
-        serializer = self.serializer_class(data=data)
-        if serializer.is_valid():
-            account = serializer.save()
-            token = Token.objects.create(user=account).key # might also be create instead of get
-            response = {
-                "message": "User created",
-                "token": token,
-                "data": serializer.data
-            }
-            return Response(data=response, status=status.HTTP_201_CREATED)
-        return Response(data=serializer.errors, status=status.HTTP_400_BAD_REQUEST)
-    
-    @action(detail=False, methods=['post'], permission_classes=[AllowAny])
-    def login(self, request):
-        data = request.data
-        account = get_object_or_404(User, username=data['username'])
-        if not account.check_password(data['password']):
-            return Response("missing user", status=status.HTTP_404_NOT_FOUND)
-        token, created = Token.objects.get_or_create(user=account)
-        serializer = self.serializer_class(account)
-        response = {
-                "message": "successfully logged in",
-                "token": token.key,
-                "data": serializer.data
-            }
-        return Response(data=response, status=status.HTTP_200_OK)
-
-
-# Agents
-class AgentViewSet(viewsets.ModelViewSet):
-    queryset = Agent.objects.all()
-    serializer_class = AgentSerializer
-    filter_backends = [DjangoFilterBackend]
-    filterset_fields = ["id", "name"]
-    
-    @action(detail=True, methods=['get'])
-    def get_metadata(self, request, pk=None):
-        agent: Agent = self.get_object()
-        
-        # Expects exactly one agent.
-        serializer = AgentSchemaSerializer(data=request.data)
-        
-        if not serializer.is_valid():
-            return Response(serializer.errors)
-        
-        # Pass the agent config schema through the preprocessor
-        metadata = agent.get_agent_metadata()
-        
-        # Attach the protocol metadata as another key
-        metadata['protocol_config'] = agent.get_protocol_metadata()
-        
-        # Return preprocessed dictionary
-        return Response(preprocess_dict(metadata))
-
-    @action(detail=True, methods=['get'])
-    def get_command_metadata(self, request, pk=None):
-        """
-        Return all command metadata *without preprocessing*.
-        
-        This does not support the filtering that the endpoint version of this
-        API endpoint does, since this is intended to be used purely for displaying
-        the available commands of an agent to a user. It is not intended
-        to be used in generating forms.
-        """
-        agent: Agent = self.get_object()
-        return Response(agent.get_command_metadata())
-
-    @action(detail=False, methods=['get'])
-    def get_endpoint_share(self, request):
-        """
-        Get the number of endpoints currently associated with each agent.
-        """
-        data = stats.get_agent_stats()
-        
-        # The lists will directly correspond, see
-        # https://stackoverflow.com/questions/835092/python-dictionary-are-keys-and-values-always-the-same-order
-        return Response(
-            {
-                "labels": list(data.keys()),
-                "values": list(data.values())
-            }
-        )
-
-class InstallAgentViewSet(viewsets.ViewSet):
-    serializer_class = BundleSerializer
-
-    # See https://www.reddit.com/r/django/comments/soebxo/rest_frameworks_filefield_how_can_i_force_using/
-    # This forces all uploaded files to always manifest as an actual file on
-    # the filesystem, rather than loading the file as something in memory.
-    # The package manager only accepts real files, so this guarantees everything
-    # ends up on the filesystem.
-    def initialize_request(self, request, *args, **kwargs):
-        request = super().initialize_request(request, *args, **kwargs)
-        request.upload_handlers = [TemporaryFileUploadHandler(request=request)]
-        return request
-
-    # POST
-    def create(self, request, format=None):
-        data = request.data
-        serializer = BundleSerializer(data=data)
-
-        if not serializer.is_valid():
-            return Response(serializer.errors)
-        
-        temp_path = Path(data['bundle_path'].temporary_file_path())
-        
-        # Copy the file to somewhere where it won't get instantly obliterated after
-        # this request finishes (which is really quickly)
-        bundle_dir = (Path(settings.MEDIA_ROOT) / "install_agent_uploads").resolve()
-        bundle_dir.mkdir(exist_ok=True, parents=True)
-        bundle_target = bundle_dir / temp_path.name
-        shutil.copy2(temp_path, bundle_target)
-    
-        result = tasks.install_agent.delay(str(bundle_target), request.user.id)
-
-<<<<<<< HEAD
-        return Response({"task_id": result.id})
-
-
-@api_view(["GET"])
-def agents(request):
-    agents = Agent.objects.all()
-    serializer = AgentSerializer(
-        agents, many=True
-    )  # setting to true means to serialize multiple items. False is just one item
-    return Response(serializer.data)
-
-
-@api_view(["POST"])
-def addAgent(request):
-    serializer = AgentSerializer(data=request.data)
-    if serializer.is_valid():
-        serializer.save()
-    return Response(serializer.data)
-
-=======
-        try:
-            agent_obj = install_agent(Path(data["bundle_path"].temporary_file_path()))
-        except Exception as e:
-            raise ValidationError({"bundle_path": str(e)})
-            # return Response(data={'error': str(e)}, status=status.HTTP_400_BAD_REQUEST)
-
-        serializer = AgentSerializer(agent_obj)
-        return Response(serializer.data)
-    
->>>>>>> cdbeda94
-
-# Credentials
-class CredentialViewSet(viewsets.ModelViewSet):
-    queryset = Credential.objects.all()
-    serializer_class = CredentialSerializer
-
-
-# Protocols
-class ProtocolViewSet(viewsets.ModelViewSet):
-    queryset = Protocol.objects.all()
-    serializer_class = ProtocolSerializer
-    filter_backends = [DjangoFilterBackend]
-    filterset_fields = [
-        "id",
-        "name",
-    ]
-
-def start_command(endpoint: Endpoint, validated_data: dict[str, Any], user_id: int) -> AsyncResult:
-        """
-        Execute a command against an endpoint.
-        
-        `validated_data` is simply a dictionary with the following format:
-        
-        ```python
-        {
-            "cmd_name": str,
-            "cmd_args": dict[str, Any]
-        }
-        ```
-        """
-        
-        cmd_name = validated_data['cmd_name']
-        cmd_args = validated_data['cmd_args']
-        
-        # Retrieve the JSON schema for this command, do not preprocess. Fail
-        # if the command isn't found.
-        command_metadata = endpoint.agent.get_command_metadata()
-        commands = {cmd['name']: cmd for cmd in command_metadata}
-        if cmd_name not in commands:
-            raise ValidationError({"cmd_name": "Command is not valid for this endpoint!"})
-        
-        # Validate the incoming cmd_args against this schema
-        #
-        # Note that we can't use a serializer with a pre-defined schema, as with
-        # https://pypi.org/project/drf-jsonschema/, since the schema is defined
-        # at runtime. There are a few ways to get around this, but the stock
-        # jsonschema is fine. 
-        #
-        # Additionally, note that jsonschema supports the anyOf syntax that is
-        # normally removed by the preprocessor. We pass the raw Pydantic output
-        # to jsonschema, since this does exactly what we want - validation
-        # against the original. The absence of a non-required key is fine, since
-        # when it reaches the agent, it should be assumed None. In our case, this
-        # is guaranteed by Pydantic's model validation. Not necessarily true
-        # for other libraries in other languages, but that's outside our scope.
-        command_schema = commands[cmd_name]['argument_schema']
-        validator = jsonschema.Draft202012Validator(command_schema)
-        
-        # Construct a validation error specifying failing fields that are
-        # *close enough* to DRF's native format. When no 
-        if not validator.is_valid(cmd_args):
-            errors = {
-                'global': [] # When tied to the overall schema
-            }
-            for error in validator.iter_errors(cmd_args):
-                if not error.relative_path:
-                    errors['global'].append(error.message)
-                else:
-                    errors[error.relative_path[-1]] = error.message
-            raise ValidationError(errors)
-        
-        # If the command arguments pass, invoke the command execution task.
-        # This also invokes a separate "receive message" subtask, which is started
-        # at the end of the task and runs asynchronously. The user attribution
-        # for the task is the same as the original command execution task.
-        result = tasks.execute_command.delay(validated_data, str(endpoint.id), user_id)
-        return result
-
-# Endpoints
-class EndpointViewSet(viewsets.ModelViewSet):
-    queryset = Endpoint.objects.all()
-    serializer_class = EndpointSerializer
-    filter_backends = [DjangoFilterBackend]
-    # filterset_fields = ['id', 'name', 'hostname', 'address', 'is_virtual', 'agent', 'protocols', 'encryption_key', 'hmac_key', 'connections']
-
-    # The user can decide on the following fields. The ID is up to the agent to
-    # generate.
-    filterset_fields = [
-        "name",
-        "hostname",
-        "address",
-        "is_virtual",
-        "agent",
-        "connections",
-    ]
-
-    def create(self, request, *args, **kwargs):
-        # This is overriden to change how the serializer returns. By spinning
-        # up an asynchronous task, we can no longer bind the response to the
-        # Endpoint result, since that would cause the request to return after a
-        # *really* long time. Also, it might not even work, so it's better to just
-        # return the task ID and return immediately.
-
-        serializer = self.serializer_class(data=request.data)
-        if not serializer.is_valid():
-            return Response(serializer.errors)
-
-        if serializer.data["is_virtual"]:
-            raise ValidationError(
-                {"is_virtual": "Virtual endpoints are not yet supported!"}
-            )
-
-        if not serializer.data["agent"]:
-            raise ValidationError(
-                {"agent": "An agent is required for non-virtual endpoints!"}
-            )
-
-        result = tasks.generate_payload.delay(serializer.data, request.user.id)
-
-        # When implemented on the frontend, this should be used to redirect the
-        # user to the task page.
-        return Response({"task_id": result.id})
-
-        # Synchronous version, used originally for debugging
-        # tmp = tasks.generate_payload(serializer.data, request.user.id)
-        # serializer_tmp = self.serializer_class(tmp)
-        # return Response(serializer_tmp.data)
-
-    # really, this should be a GET request, but i think the interface is "cleaner"
-    @action(detail=True, methods=['get', 'post'])
-    def get_command_metadata(self, request, pk=None):
-        # Note that we expect an endpoint, not an agent, even though the response
-        # would be the same across two endpoints of the same agent. This is to
-        # emphasize that it should not be possible to get fine-grained, 
-        # preprocessed metadata without a specific endpoint in mind.
-        endpoint: Endpoint = self.get_object()
-        
-        # Verify the endpoint and command are valid...
-        serializer = CommandSchemaSerializer(data=request.data)
-        
-        if not serializer.is_valid():
-            return Response(serializer.errors)
-        
-        metadata = preprocess_list(endpoint.agent.get_command_metadata())
-        commands = {cmd['name']: cmd for cmd in metadata}
-        
-        # If no command was specialized, return the full list of commands,
-        # preprocessed
-        if 'command' not in serializer.data:
-            return Response(metadata)
-        
-        # If a command was specified, but it doesn't exist for this endpoint
-        # (i.e. it doesn't exist for this agent), then raise an error
-        command = serializer.data['command']
-        if command not in commands:
-            raise ValidationError({"command": "Command is not valid for this endpoint!"})
-    
-        # Return the selected command, preprocessed
-        return Response(commands[command])
-
-    @action(detail=True, methods=['post'])
-    def execute_command(self, request, pk=None):
-        serializer = CommandSerializer(data=request.data)
-        endpoint: Endpoint = self.get_object()
-        
-        if not serializer.is_valid():
-            return Response(serializer.errors)
-        
-        try:
-            result = start_command(endpoint, serializer.data, request.user.id)
-        except Exception as e:
-            return Response({"error": str(e)})
-
-        # Return the task ID, which is intended to be used by the frontend
-        # to bring the user to the relevant TaskResult detail page.
-        return Response({"task_id": result.id})
-    
-    # This isn't idempotent. But on one hand, we're just getting data; on the other
-    # hand, this violates what it means for something to be a GET endpoint, since
-    # caching is NOT valid and this has side effects.
-    @action(detail=True, methods=['get'])
-    def get_messages(self, request, pk=None):
-        """
-        Start a task to get all new messages from an endpoint.
-        """
-        endpoint: Endpoint = self.get_object()
-        result = tasks.receive_messages.delay(str(endpoint.id), request.user.id, None)
-        return Response({"task_id": result.id})
-        
-
-class ExecuteCommandViewSet(viewsets.ViewSet):
-    """
-    Top-level access to command execution, primarily for debug so that we
-    don't have to manually make POST requests since the form doesn't
-    appear on the /endpoints/<id>/execute_command route
-    """
-    serializer_class = ExecuteCommandSerializer
-
-    # POST
-    def create(self, request, format=None):
-        data = request.data
-        serializer = ExecuteCommandSerializer(data=data)
-
-        if not serializer.is_valid():
-            return Response(serializer.errors)
-
-        try:
-            endpoint = Endpoint.objects.get(id=serializer.data["endpoint"])
-            result = start_command(endpoint, serializer.data["cmd_data"], request.user.id)
-        except Exception as e:
-            return Response({"error": str(e)})
-
-        return Response({"task_id": result.id})
-
-
-# Files
-class FileViewSet(viewsets.ModelViewSet):
-    queryset = File.objects.all()
-    serializer_class = FileSerializer
-    filter_backends = [DjangoFilterBackend]
-    filterset_fields = [
-        "file_id",
-        "task",
-    ]
-
-
-# Logs
-def int_or(str, default):
-    try: 
-        ret = int(str)
-    except ValueError:
-        ret = default
-    return ret
-    
-class LogPagination(PageNumberPagination):
-    page_size = 100
-    page_size_query_param = 'limit'
-
-class LogViewSet(viewsets.ModelViewSet):
-    queryset = Log.objects.all().order_by('id')
-    serializer_class = LogSerializer
-    filter_backends = [DjangoFilterBackend, SearchFilter]
-    pagination_class = LogPagination
-    filterset_fields = {
-        'id': ['exact'],
-        "category": ['exact'],
-        "level": ['exact'],
-        "source": ['exact'],
-        "user": ['exact'],
-        "task": ['exact'],
-        "data": ['exact'],
-        "timestamp": ['exact', 'gte', 'lte'],
-    }
-    # filter_class = LogFilter
-    # ?search= will return on data only
-    search_fields = ['data']
+from pathlib import Path
+from typing import Any
+import uuid
+import shutil
+import tempfile
+
+from celery.result import AsyncResult
+
+# from django.shortcuts import render
+from rest_framework.response import Response
+from rest_framework.decorators import action, api_view
+from rest_framework import status, permissions, viewsets
+from rest_framework.exceptions import ValidationError
+from rest_framework.authtoken.models import Token
+from rest_framework.authentication import TokenAuthentication
+from rest_framework.permissions import IsAuthenticated, AllowAny
+from rest_framework.filters import SearchFilter
+from rest_framework.pagination import PageNumberPagination
+from django_filters import rest_framework as filters
+
+
+from django.core.files.uploadhandler import TemporaryFileUploadHandler
+from django_filters.rest_framework import DjangoFilterBackend
+from django.contrib.auth.models import User
+from django.shortcuts import get_object_or_404
+from django.db.models import Q, Func, IntegerField, DateTimeField
+from django.conf import settings
+from django.http import JsonResponse
+from django.core.paginator import Paginator
+
+from backend.models import (
+    Agent,
+    Protocol,
+    Endpoint,
+    Credential,
+    File,
+    Log,
+    Message
+)
+from django_celery_results.models import TaskResult
+from backend.serializers import (
+    UserSerializer,
+    AgentSerializer,
+    BundleSerializer,
+    ProtocolSerializer,
+    EndpointSerializer,
+    CredentialSerializer,
+    FileSerializer,
+    LogSerializer,
+    TestSerializer,
+    TaskResultSerializer,
+    CommandSchemaSerializer,
+    AgentSchemaSerializer,
+    CommandSerializer,
+    MessageSerializer,
+    ExecuteCommandSerializer
+)
+from backend.packages import install_agent
+from backend.preprocessor import preprocess_dict, preprocess_list
+import backend.statistics as stats
+import backend.tasks as tasks
+
+import jsonschema
+import humanize
+
+class DashboardViewSet(viewsets.ViewSet):
+    # @action(detail=False, methods=['get'])
+    
+    # Bit of an abuse of semantics, but whatever
+    def list(self, request):
+        """
+        Get all dashboard-related statistics.
+        """
+        
+        # Note that the message length excludes header data.
+        # XXX: Also, note that this is strictly Postgres-only. This moves us away 
+        # from SQLite use entirely.
+        all_msgs = Message.objects.annotate(msg_length=Func('payload', function='pg_column_size', output_field=IntegerField()))
+        
+        outgoing_msgs = all_msgs.filter(Q(source=None) | Q(source=uuid.UUID(int=0))).all()
+        incoming_msgs = all_msgs.filter(~(Q(source=None) | Q(source=uuid.UUID(int=0)))).all()
+        
+        outgoing_vol = sum([msg.msg_length for msg in outgoing_msgs])
+        incoming_vol = sum([msg.msg_length for msg in incoming_msgs])
+        
+        return Response(
+            {
+                "installed_agents": Agent.objects.count(),
+                "registered_endpoints": Endpoint.objects.count(),
+                "messages_sent": outgoing_msgs.count(),
+                "messages_fetched": incoming_msgs.count(),
+                "outgoing_volume": humanize.naturalsize(outgoing_vol),
+                "incoming_volume": humanize.naturalsize(incoming_vol),
+                "total_tasks": TaskResult.objects.count(),
+                "ongoing_tasks": TaskResult.objects.filter(status="PENDING").count(),
+                "successful_tasks": TaskResult.objects.filter(status="SUCCESS").count(),
+                "failed_tasks": TaskResult.objects.filter(status="FAILURE").count(),
+            }
+        )
+
+class TaskResultViewSet(viewsets.ReadOnlyModelViewSet):
+    queryset = TaskResult.objects.all()
+    serializer_class = TaskResultSerializer
+    filter_backends = [DjangoFilterBackend]
+    # allows ?status=PENDING to determine running tasks
+    filterset_fields = ["status"] 
+    
+    @action(detail=True, methods=['get'])
+    def get_task_metadata(self, request, pk=None):
+        task: TaskResult = self.get_object()
+        initiating_user: User = task.task_creator
+        
+        # This is always set, but it might not be accurate
+        finish_time: str = task.date_done.isoformat()
+        
+        if task.status == "PENDING":
+            finish_time = "(in progress)"
+        
+        # All tasks are currently on demand, and we don't have the information
+        # to generate a source just yet.
+        return Response(
+            {
+                "source": "unknown",
+                "initiating_user": initiating_user.username,
+                "type": "on demand",
+                "start_time": task.date_created,
+                "finish_time": finish_time
+            }
+        )
+    
+    @action(detail=False, methods=['get'])
+    def get_task_stats(self, request):
+        """
+        Get the number of messages sent by both the agent and the server, 
+        separately, for each hour in the last 24 hours.
+        """
+        return Response(stats.get_task_stats())
+    
+class MessageViewSet(viewsets.ReadOnlyModelViewSet):
+    queryset = Message.objects.all()
+    serializer_class = MessageSerializer
+    filter_backends = [DjangoFilterBackend]
+    # filterset_fields = [
+    #     "id",
+    #     "name",
+    # ]
+    @action(detail=False, methods=['get'])
+    def get_global_recent_stats(self, request):
+        """
+        Get the number of messages sent by both the agent and the server, 
+        combined, for each hour in the last 24 hours.
+        """
+        res = stats.get_recent_global_message_stats()
+        # Select just the message_id column, which amounts to the combined 
+        # agent/server communications.
+        return Response(list(res.message_id))
+
+    @action(detail=False, methods=['get'])
+    def get_split_recent_stats(self, request):
+        """
+        Get the number of messages sent by both the agent and the server, 
+        separately, for each hour in the last 24 hours.
+        """
+        res = stats.get_recent_global_message_stats()
+        # "source" refers to the number of communications sent by the agent in 
+        # each hour. "destination" refers to the same, but for the server.
+        return Response(
+            {
+                "sent_by_agent":list(res.source),
+                "sent_by_server":list(res.destination)
+            }
+        )
+    
+    @action(detail=False, methods=['get'])
+    def get_endpoint_stats(self, request):
+        """
+        Get the number of messages sent by each endpoint *ever*. No filtering
+        is applied.
+        """
+        return Response(stats.get_endpoint_communication_stats())
+
+class TestViewSet(viewsets.ViewSet):
+    serializer_class = TestSerializer
+
+    # POST
+    def create(self, request, format=None):
+        res = tasks.test_connection.delay()
+        result = res.get()
+
+        return Response({"task_id": res.id, "data": result})
+
+    
+class UserViewSet(viewsets.ViewSet):
+    queryset = User.objects.all()
+    serializer_class = UserSerializer
+    
+    @action(detail=False, methods=['post'], permission_classes=[AllowAny]) # detail is false bc we're posting with no pk
+    def sign_up(self, request):
+        data = request.data
+        serializer = self.serializer_class(data=data)
+        if serializer.is_valid():
+            account = serializer.save()
+            token = Token.objects.create(user=account).key # might also be create instead of get
+            response = {
+                "message": "User created",
+                "token": token,
+                "data": serializer.data
+            }
+            return Response(data=response, status=status.HTTP_201_CREATED)
+        return Response(data=serializer.errors, status=status.HTTP_400_BAD_REQUEST)
+    
+    @action(detail=False, methods=['post'], permission_classes=[AllowAny])
+    def login(self, request):
+        data = request.data
+        account = get_object_or_404(User, username=data['username'])
+        if not account.check_password(data['password']):
+            return Response("missing user", status=status.HTTP_404_NOT_FOUND)
+        token, created = Token.objects.get_or_create(user=account)
+        serializer = self.serializer_class(account)
+        response = {
+                "message": "successfully logged in",
+                "token": token.key,
+                "data": serializer.data
+            }
+        return Response(data=response, status=status.HTTP_200_OK)
+
+
+# Agents
+class AgentViewSet(viewsets.ModelViewSet):
+    queryset = Agent.objects.all()
+    serializer_class = AgentSerializer
+    filter_backends = [DjangoFilterBackend]
+    filterset_fields = ["id", "name"]
+    
+    @action(detail=True, methods=['get'])
+    def get_metadata(self, request, pk=None):
+        agent: Agent = self.get_object()
+        
+        # Expects exactly one agent.
+        serializer = AgentSchemaSerializer(data=request.data)
+        
+        if not serializer.is_valid():
+            return Response(serializer.errors)
+        
+        # Pass the agent config schema through the preprocessor
+        metadata = agent.get_agent_metadata()
+        
+        # Attach the protocol metadata as another key
+        metadata['protocol_config'] = agent.get_protocol_metadata()
+        
+        # Return preprocessed dictionary
+        return Response(preprocess_dict(metadata))
+
+    @action(detail=True, methods=['get'])
+    def get_command_metadata(self, request, pk=None):
+        """
+        Return all command metadata *without preprocessing*.
+        
+        This does not support the filtering that the endpoint version of this
+        API endpoint does, since this is intended to be used purely for displaying
+        the available commands of an agent to a user. It is not intended
+        to be used in generating forms.
+        """
+        agent: Agent = self.get_object()
+        return Response(agent.get_command_metadata())
+
+    @action(detail=False, methods=['get'])
+    def get_endpoint_share(self, request):
+        """
+        Get the number of endpoints currently associated with each agent.
+        """
+        data = stats.get_agent_stats()
+        
+        # The lists will directly correspond, see
+        # https://stackoverflow.com/questions/835092/python-dictionary-are-keys-and-values-always-the-same-order
+        return Response(
+            {
+                "labels": list(data.keys()),
+                "values": list(data.values())
+            }
+        )
+
+class InstallAgentViewSet(viewsets.ViewSet):
+    serializer_class = BundleSerializer
+
+    # See https://www.reddit.com/r/django/comments/soebxo/rest_frameworks_filefield_how_can_i_force_using/
+    # This forces all uploaded files to always manifest as an actual file on
+    # the filesystem, rather than loading the file as something in memory.
+    # The package manager only accepts real files, so this guarantees everything
+    # ends up on the filesystem.
+    def initialize_request(self, request, *args, **kwargs):
+        request = super().initialize_request(request, *args, **kwargs)
+        request.upload_handlers = [TemporaryFileUploadHandler(request=request)]
+        return request
+
+    # POST
+    def create(self, request, format=None):
+        data = request.data
+        serializer = BundleSerializer(data=data)
+
+        if not serializer.is_valid():
+            return Response(serializer.errors)
+        
+        temp_path = Path(data['bundle_path'].temporary_file_path())
+        
+        # Copy the file to somewhere where it won't get instantly obliterated after
+        # this request finishes (which is really quickly)
+        bundle_dir = (Path(settings.MEDIA_ROOT) / "install_agent_uploads").resolve()
+        bundle_dir.mkdir(exist_ok=True, parents=True)
+        bundle_target = bundle_dir / temp_path.name
+        shutil.copy2(temp_path, bundle_target)
+    
+        result = tasks.install_agent.delay(str(bundle_target), request.user.id)
+
+        return Response({"task_id": result.id})
+
+
+@api_view(["GET"])
+def agents(request):
+    agents = Agent.objects.all()
+    serializer = AgentSerializer(
+        agents, many=True
+    )  # setting to true means to serialize multiple items. False is just one item
+    return Response(serializer.data)
+
+
+@api_view(["POST"])
+def addAgent(request):
+    serializer = AgentSerializer(data=request.data)
+    if serializer.is_valid():
+        serializer.save()
+    return Response(serializer.data)
+
+
+# Credentials
+class CredentialViewSet(viewsets.ModelViewSet):
+    queryset = Credential.objects.all()
+    serializer_class = CredentialSerializer
+
+
+# Protocols
+class ProtocolViewSet(viewsets.ModelViewSet):
+    queryset = Protocol.objects.all()
+    serializer_class = ProtocolSerializer
+    filter_backends = [DjangoFilterBackend]
+    filterset_fields = [
+        "id",
+        "name",
+    ]
+
+def start_command(endpoint: Endpoint, validated_data: dict[str, Any], user_id: int) -> AsyncResult:
+        """
+        Execute a command against an endpoint.
+        
+        `validated_data` is simply a dictionary with the following format:
+        
+        ```python
+        {
+            "cmd_name": str,
+            "cmd_args": dict[str, Any]
+        }
+        ```
+        """
+        
+        cmd_name = validated_data['cmd_name']
+        cmd_args = validated_data['cmd_args']
+        
+        # Retrieve the JSON schema for this command, do not preprocess. Fail
+        # if the command isn't found.
+        command_metadata = endpoint.agent.get_command_metadata()
+        commands = {cmd['name']: cmd for cmd in command_metadata}
+        if cmd_name not in commands:
+            raise ValidationError({"cmd_name": "Command is not valid for this endpoint!"})
+        
+        # Validate the incoming cmd_args against this schema
+        #
+        # Note that we can't use a serializer with a pre-defined schema, as with
+        # https://pypi.org/project/drf-jsonschema/, since the schema is defined
+        # at runtime. There are a few ways to get around this, but the stock
+        # jsonschema is fine. 
+        #
+        # Additionally, note that jsonschema supports the anyOf syntax that is
+        # normally removed by the preprocessor. We pass the raw Pydantic output
+        # to jsonschema, since this does exactly what we want - validation
+        # against the original. The absence of a non-required key is fine, since
+        # when it reaches the agent, it should be assumed None. In our case, this
+        # is guaranteed by Pydantic's model validation. Not necessarily true
+        # for other libraries in other languages, but that's outside our scope.
+        command_schema = commands[cmd_name]['argument_schema']
+        validator = jsonschema.Draft202012Validator(command_schema)
+        
+        # Construct a validation error specifying failing fields that are
+        # *close enough* to DRF's native format. When no 
+        if not validator.is_valid(cmd_args):
+            errors = {
+                'global': [] # When tied to the overall schema
+            }
+            for error in validator.iter_errors(cmd_args):
+                if not error.relative_path:
+                    errors['global'].append(error.message)
+                else:
+                    errors[error.relative_path[-1]] = error.message
+            raise ValidationError(errors)
+        
+        # If the command arguments pass, invoke the command execution task.
+        # This also invokes a separate "receive message" subtask, which is started
+        # at the end of the task and runs asynchronously. The user attribution
+        # for the task is the same as the original command execution task.
+        result = tasks.execute_command.delay(validated_data, str(endpoint.id), user_id)
+        return result
+
+# Endpoints
+class EndpointViewSet(viewsets.ModelViewSet):
+    queryset = Endpoint.objects.all()
+    serializer_class = EndpointSerializer
+    filter_backends = [DjangoFilterBackend]
+    # filterset_fields = ['id', 'name', 'hostname', 'address', 'is_virtual', 'agent', 'protocols', 'encryption_key', 'hmac_key', 'connections']
+
+    # The user can decide on the following fields. The ID is up to the agent to
+    # generate.
+    filterset_fields = [
+        "name",
+        "hostname",
+        "address",
+        "is_virtual",
+        "agent",
+        "connections",
+    ]
+
+    def create(self, request, *args, **kwargs):
+        # This is overriden to change how the serializer returns. By spinning
+        # up an asynchronous task, we can no longer bind the response to the
+        # Endpoint result, since that would cause the request to return after a
+        # *really* long time. Also, it might not even work, so it's better to just
+        # return the task ID and return immediately.
+
+        serializer = self.serializer_class(data=request.data)
+        if not serializer.is_valid():
+            return Response(serializer.errors)
+
+        if serializer.data["is_virtual"]:
+            raise ValidationError(
+                {"is_virtual": "Virtual endpoints are not yet supported!"}
+            )
+
+        if not serializer.data["agent"]:
+            raise ValidationError(
+                {"agent": "An agent is required for non-virtual endpoints!"}
+            )
+
+        result = tasks.generate_payload.delay(serializer.data, request.user.id)
+
+        # When implemented on the frontend, this should be used to redirect the
+        # user to the task page.
+        return Response({"task_id": result.id})
+
+        # Synchronous version, used originally for debugging
+        # tmp = tasks.generate_payload(serializer.data, request.user.id)
+        # serializer_tmp = self.serializer_class(tmp)
+        # return Response(serializer_tmp.data)
+
+    # really, this should be a GET request, but i think the interface is "cleaner"
+    @action(detail=True, methods=['get', 'post'])
+    def get_command_metadata(self, request, pk=None):
+        # Note that we expect an endpoint, not an agent, even though the response
+        # would be the same across two endpoints of the same agent. This is to
+        # emphasize that it should not be possible to get fine-grained, 
+        # preprocessed metadata without a specific endpoint in mind.
+        endpoint: Endpoint = self.get_object()
+        
+        # Verify the endpoint and command are valid...
+        serializer = CommandSchemaSerializer(data=request.data)
+        
+        if not serializer.is_valid():
+            return Response(serializer.errors)
+        
+        metadata = preprocess_list(endpoint.agent.get_command_metadata())
+        commands = {cmd['name']: cmd for cmd in metadata}
+        
+        # If no command was specialized, return the full list of commands,
+        # preprocessed
+        if 'command' not in serializer.data:
+            return Response(metadata)
+        
+        # If a command was specified, but it doesn't exist for this endpoint
+        # (i.e. it doesn't exist for this agent), then raise an error
+        command = serializer.data['command']
+        if command not in commands:
+            raise ValidationError({"command": "Command is not valid for this endpoint!"})
+    
+        # Return the selected command, preprocessed
+        return Response(commands[command])
+
+    @action(detail=True, methods=['post'])
+    def execute_command(self, request, pk=None):
+        serializer = CommandSerializer(data=request.data)
+        endpoint: Endpoint = self.get_object()
+        
+        if not serializer.is_valid():
+            return Response(serializer.errors)
+        
+        try:
+            result = start_command(endpoint, serializer.data, request.user.id)
+        except Exception as e:
+            return Response({"error": str(e)})
+
+        # Return the task ID, which is intended to be used by the frontend
+        # to bring the user to the relevant TaskResult detail page.
+        return Response({"task_id": result.id})
+    
+    # This isn't idempotent. But on one hand, we're just getting data; on the other
+    # hand, this violates what it means for something to be a GET endpoint, since
+    # caching is NOT valid and this has side effects.
+    @action(detail=True, methods=['get'])
+    def get_messages(self, request, pk=None):
+        """
+        Start a task to get all new messages from an endpoint.
+        """
+        endpoint: Endpoint = self.get_object()
+        result = tasks.receive_messages.delay(str(endpoint.id), request.user.id, None)
+        return Response({"task_id": result.id})
+        
+
+class ExecuteCommandViewSet(viewsets.ViewSet):
+    """
+    Top-level access to command execution, primarily for debug so that we
+    don't have to manually make POST requests since the form doesn't
+    appear on the /endpoints/<id>/execute_command route
+    """
+    serializer_class = ExecuteCommandSerializer
+
+    # POST
+    def create(self, request, format=None):
+        data = request.data
+        serializer = ExecuteCommandSerializer(data=data)
+
+        if not serializer.is_valid():
+            return Response(serializer.errors)
+
+        try:
+            endpoint = Endpoint.objects.get(id=serializer.data["endpoint"])
+            result = start_command(endpoint, serializer.data["cmd_data"], request.user.id)
+        except Exception as e:
+            return Response({"error": str(e)})
+
+        return Response({"task_id": result.id})
+
+
+# Files
+class FileViewSet(viewsets.ModelViewSet):
+    queryset = File.objects.all()
+    serializer_class = FileSerializer
+    filter_backends = [DjangoFilterBackend]
+    filterset_fields = [
+        "file_id",
+        "task",
+    ]
+
+
+# Logs
+def int_or(str, default):
+    try: 
+        ret = int(str)
+    except ValueError:
+        ret = default
+    return ret
+    
+class LogPagination(PageNumberPagination):
+    page_size = 100
+    page_size_query_param = 'limit'
+
+class LogViewSet(viewsets.ModelViewSet):
+    queryset = Log.objects.all().order_by('id')
+    serializer_class = LogSerializer
+    filter_backends = [DjangoFilterBackend, SearchFilter]
+    pagination_class = LogPagination
+    filterset_fields = {
+        'id': ['exact'],
+        "category": ['exact'],
+        "level": ['exact'],
+        "source": ['exact'],
+        "user": ['exact'],
+        "task": ['exact'],
+        "data": ['exact'],
+        "timestamp": ['exact', 'gte', 'lte'],
+    }
+    # filter_class = LogFilter
+    # ?search= will return on data only
+    search_fields = ['data']